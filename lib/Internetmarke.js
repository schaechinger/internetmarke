/**
 * internetmarke
 * Copyright (c) 2018 Manuel Schächinger
 * MIT Licensed
 */

'use strict';

const soap = require('soap'),
  path = require('path');

const errors = require('./errors'),
  Gallery = require('./Gallery'),
  Order = require('./Order'),
  Partner = require('./Partner'),
  User = require('./User'),
  OneClickForAppService = require('./Service/Soap/OneClickForApp'),
  AddressFactory = require('./Address/AddressFactory'),
  layoutZoneHelper = require('./helper/LayoutZones'),
  { LAYOUT_ZONES, OUTPUT_FORMATS, WSDL } = require('./constants');

const _PARTNER = Symbol('partner'),
  _USER = Symbol('user');

class Internetmarke {
  /**
   * The main class of the module that holds the public methods to generate vouchers.
   * 
   * @constructor
   * @param {Partner} partner - The partner object that should be used for
   *   every request.
   */
  constructor(partner) {
    /** @type {(Partner)} */
    this[_PARTNER] = partner;
    /** @type {(User|null)} */
    this[_USER] = null;

    /** @type {Gallery} */
    this._gallery = new Gallery();
    /** @type {Order} */
    this._order = new Order();
    /** @type {OneClickForAppService} */
    this._1C4AService = new OneClickForAppService({ partner });
    /** @type {Object} */
    this._config = {
      outputFormat: OUTPUT_FORMATS.PNG,
      voucherLayout: LAYOUT_ZONES.ADDRESS
    };
  }

  /**
<<<<<<< HEAD
=======
   * Authorize an user to the api for check it's validity.
   *
   * @param {User} user - the user object that should be authenticated.
   * @returns {Promise.<Internetmarke>}
   */
  authenticateUser(user) {
    this[_USER] = user;

    return this._1C4AService.authenticateUser(this[_USER])
      .then(success => {
        return this;
      });
  }

  /**
>>>>>>> 46ee8cb7
   * Add another voucher to the order list.
   * 
   * @param {Object} position
   * @param {number} position.productCode - The product code of the voucher.
   * @param {number} position.price - The price of the product that should be
   *   order for security reasons.
   * @param {string} [position.voucherLayout] - The layout of the voucher.
   * @param {AddressBinding} [position.addressBinding] - The pair of addresses
   *   if available. This is only possible for AddressZone layout.
   * @returns {Internetmarke}
   */
  orderVoucher({ productCode, price, voucherLayout = this._config.voucherLayout,
    addressBinding = null }) {
    this._order.addPosition({ productCode, voucherLayout, price, addressBinding });

    return this;
  }

  /**
   * Checkout the order list. This is where your wallet will be charged!
   * 
   * @param {Object} options
   * @param {number} [options.orderId] - A unique order id if your system
   *   requires a specific one.
   * @returns {Promise.<Object>} - The shopping cart with the link to the zip
   *   archive, the order id and the coucher ids.
   */
  checkout({ orderId = null } = {}) {
    let order = this._order.getCheckout({ orderId });

    if (order.total > this[_USER].getBalance()) {
      throw new Error(errors.internetmarke.walletEmpty);
    }

    return this._1C4AService.checkout({
      order,
      user: this[_USER],
      outputFormat: this._config.outputFormat
    });
  }

  /**
   * Generate a preview of a voucher.
   * 
   * @param {Object} preview
   * @param {number} preview.productCode - The product code as defined from
   *   the API.
   * @param {number} [preview.imageId] - The id of the image that should be
   *   printed next to the voucher.
   * @returns {Promise.<Object>} - The url of the preview voucher.
   */
  getVoucherPreview({ productCode, imageId = null }) {
    return this._1C4AService.previewVoucher({
      productCode,
      imageId,
      voucherLayout: this._config.voucherLayout,
      outputFormat: this._config.outputFormat
    });
  }

  /**
   * Update galleries (public and private) and save results locally.
   * 
   * @returns {Promise.<boolean[]>}
   */
  updateGalleries() {
    return Promise.resolve(this);
    //return this._gallery.updateGalleries(this._getSoapClient());
  }

  /**
   * Specify the layout of the voucher from the LAYOUT_ZONES enum.
   * 
   * @param {string} voucherLayout - The layout that should be used.
   * @returns {boolean}
   */
<<<<<<< HEAD
  _getSoapClient() {
    let promise = null;

    if (this[_SOAP]) {
      promise = Promise.resolve(this[_SOAP]);
    }
    else {
      promise = new Promise(resolve => {
        soap.createClientAsync(WSDL['1C4A'], {
          disableCache: true
        })
          .then(client => {
            this[_SOAP] = client;

            if (this[_PARTNER]) {
              client.addSoapHeader(this[_PARTNER].getSoapHeaders());
            }

            resolve(client);
          });
      });
=======
  setDefaultVoucherLayout(voucherLayout) {
    const valid = layoutZoneHelper.validate(voucherLayout);

    if (valid) {
      this._config.voucherLayout = voucherLayout;
>>>>>>> 46ee8cb7
    }

    return valid;
  }
}

Internetmarke.Partner = Partner;
Internetmarke.User = User;
Internetmarke.AddressFactory = AddressFactory;

Internetmarke.OUTPUT_FORMATS = OUTPUT_FORMATS;
Internetmarke.LAYOUT_ZONES = LAYOUT_ZONES;

module.exports = Internetmarke;<|MERGE_RESOLUTION|>--- conflicted
+++ resolved
@@ -50,8 +50,6 @@
   }
 
   /**
-<<<<<<< HEAD
-=======
    * Authorize an user to the api for check it's validity.
    *
    * @param {User} user - the user object that should be authenticated.
@@ -67,7 +65,6 @@
   }
 
   /**
->>>>>>> 46ee8cb7
    * Add another voucher to the order list.
    * 
    * @param {Object} position
@@ -139,12 +136,8 @@
   }
 
   /**
-   * Specify the layout of the voucher from the LAYOUT_ZONES enum.
-   * 
-   * @param {string} voucherLayout - The layout that should be used.
-   * @returns {boolean}
+   * @returns {Promise}
    */
-<<<<<<< HEAD
   _getSoapClient() {
     let promise = null;
 
@@ -166,13 +159,22 @@
             resolve(client);
           });
       });
-=======
+    }
+
+    return promise;
+  }
+
+  /**
+   * Specify the layout of the voucher from the LAYOUT_ZONES enum.
+   * 
+   * @param {string} voucherLayout - The layout that should be used.
+   * @returns {boolean}
+   */
   setDefaultVoucherLayout(voucherLayout) {
     const valid = layoutZoneHelper.validate(voucherLayout);
 
     if (valid) {
       this._config.voucherLayout = voucherLayout;
->>>>>>> 46ee8cb7
     }
 
     return valid;
